--- conflicted
+++ resolved
@@ -41,11 +41,7 @@
 as it stood for that particular build.  
 """
 
-<<<<<<< HEAD
 optecs_version = "2.1.2+37"
-=======
-optecs_version = "2.1.2+35"
->>>>>>> cb1ad313
 
 # Number of floating point decimal places to display for weight etc.
 display_decimal_places = 2
