# -----------------------------------------------------------------------------
# Name:        ObserverConfig.py
# Purpose:     Hold global variables to be shared across all modules of the OPTECS program.
#
# Author:      Jim Stearns <james.stearns@noaa.gov>
#
# Created:     March 2017
# License:     MIT
# ------------------------------------------------------------------------------

"""
OPTECS VERSION STRING

The convention for the OPTECS version string follows the standard proposed by
Semantic Versioning 2.0.0 (http://semver.org/#semantic-versioning-200) -
the standard three major, minor, and patch fields, plus a field for an incrementing
build number.

From semver:cdi

"Given a version number MAJOR.MINOR.PATCH, increment the:

* MAJOR version when you make incompatible API changes,
* MINOR version when you add functionality in a backwards-compatible manner, and
* PATCH version when you make backwards-compatible bug fixes.

"Additional labels for pre-release and build metadata are available as extensions to the MAJOR.MINOR.PATCH format."

Paragraph 10 of the semver standard allows a build metadata field to be appended to these three fields,
separated with a plus sign (not a period).

The OPTECS version string convention is:

    <Major>.<Minor>.<Patch>+<BuildNumber>

BuildNum may increase independently of the first three fields. The simplest convention for build number
is to have the build system auto-increment the build number with each build.

The justification for including a build number: it is useful when supporting apps in the field to know
that each build has a unique version string which could be used to bring up the source tree
as it stood for that particular build.  
"""

<<<<<<< HEAD
optecs_version = "2.1.1+8"
=======
optecs_version = "2.1.1+9"
>>>>>>> ca2c5a6c

# Number of floating point decimal places to display for weight etc.
display_decimal_places = 2

# Configuration values relating to trip comment constraints.
# Constraint #1: All comments go into one field - that trip's Trips.notes field, whose maximum is 4000 characters.
# Constraint #2: The unhandled exception handler will attempt to write a trip comment before exiting.
#               Reserve space for this possible comment so that it gets uploaded to Center servers on a DB sync upload.

max_text_size_trips_note_field = 4000
max_text_size_unhandled_exception_comment = 400
max_text_size_observer_comments = max_text_size_trips_note_field - max_text_size_unhandled_exception_comment

use_encrypted_database = False<|MERGE_RESOLUTION|>--- conflicted
+++ resolved
@@ -41,11 +41,7 @@
 as it stood for that particular build.  
 """
 
-<<<<<<< HEAD
-optecs_version = "2.1.1+8"
-=======
-optecs_version = "2.1.1+9"
->>>>>>> ca2c5a6c
+optecs_version = "2.1.1+9">
 
 # Number of floating point decimal places to display for weight etc.
 display_decimal_places = 2
